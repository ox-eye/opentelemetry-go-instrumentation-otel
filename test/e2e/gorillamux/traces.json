{
  "resourceSpans": [
    {
      "resource": {
        "attributes": [
          {
            "key": "service.name",
            "value": {
              "stringValue": "sample-app"
            }
          },
          {
            "key": "telemetry.auto.version",
            "value": {
              "stringValue": "v0.2.1-alpha"
            }
          },
          {
            "key": "telemetry.sdk.language",
            "value": {
              "stringValue": "go"
            }
          }
        ]
      },
      "scopeSpans": [
        {
          "scope": {
            "name": "github.com/gorilla/mux"
          },
          "spans": [
            {
              "attributes": [
                {
                  "key": "http.method",
                  "value": {
                    "stringValue": "GET"
                  }
                },
                {
                  "key": "http.target",
                  "value": {
                    "stringValue": "/users/foo"
                  }
                }
              ],
              "kind": 2,
              "name": "GET /users/foo",
              "parentSpanId": "",
              "spanId": "xxxxx",
              "status": {},
              "traceId": "xxxxx"
            }
          ]
        },
        {
          "scope": {
            "name": "net/http"
          },
          "spans": [
            {
              "attributes": [
                {
                  "key": "http.method",
                  "value": {
                    "stringValue": "GET"
                  }
                },
                {
                  "key": "http.target",
                  "value": {
                    "stringValue": "/users/foo"
                  }
                }
              ],
              "kind": 2,
              "name": "GET /users/foo",
<<<<<<< HEAD
              "parentSpanId": "",
              "spanId": "xxxxx",
              "status": {},
              "traceId": "xxxxx"
            }
          ]
        },
        {
          "scope": {
            "name": "net/http/client"
          },
          "spans": [
            {
              "attributes": [
                {
                  "key": "http.method",
                  "value": {
                    "stringValue": "GET"
                  }
                },
                {
                  "key": "http.target",
                  "value": {
                    "stringValue": "/users/foo"
                  }
                }
              ],
              "kind": 3,
              "name": "/users/foo",
=======
>>>>>>> b29eef68
              "parentSpanId": "",
              "spanId": "xxxxx",
              "status": {},
              "traceId": "xxxxx"
            }
          ]
        }
      ]
    }
  ]
}<|MERGE_RESOLUTION|>--- conflicted
+++ resolved
@@ -75,38 +75,6 @@
               ],
               "kind": 2,
               "name": "GET /users/foo",
-<<<<<<< HEAD
-              "parentSpanId": "",
-              "spanId": "xxxxx",
-              "status": {},
-              "traceId": "xxxxx"
-            }
-          ]
-        },
-        {
-          "scope": {
-            "name": "net/http/client"
-          },
-          "spans": [
-            {
-              "attributes": [
-                {
-                  "key": "http.method",
-                  "value": {
-                    "stringValue": "GET"
-                  }
-                },
-                {
-                  "key": "http.target",
-                  "value": {
-                    "stringValue": "/users/foo"
-                  }
-                }
-              ],
-              "kind": 3,
-              "name": "/users/foo",
-=======
->>>>>>> b29eef68
               "parentSpanId": "",
               "spanId": "xxxxx",
               "status": {},
