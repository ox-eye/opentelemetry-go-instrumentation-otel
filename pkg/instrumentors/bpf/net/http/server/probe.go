--- conflicted
+++ resolved
@@ -220,7 +220,6 @@
 	}
 
 	return &events.Event{
-<<<<<<< HEAD
 		Library:           h.LibraryName(),
 		Name:              path,
 		Kind:              trace.SpanKindServer,
@@ -228,14 +227,6 @@
 		EndTime:           int64(e.EndTime),
 		SpanContext:       &sc,
 		ParentSpanContext: pscPtr,
-=======
-		Library:     h.LibraryName(),
-		Name:        name,
-		Kind:        trace.SpanKindServer,
-		StartTime:   int64(e.StartTime),
-		EndTime:     int64(e.EndTime),
-		SpanContext: &sc,
->>>>>>> d7606e82
 		Attributes: []attribute.KeyValue{
 			semconv.HTTPMethodKey.String(method),
 			semconv.HTTPTargetKey.String(path),
